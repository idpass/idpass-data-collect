--- conflicted
+++ resolved
@@ -18,7 +18,6 @@
  */
 
 import { Router } from "express";
-<<<<<<< HEAD
 import { AuditLogEntry, EntityDataManager, ExternalSyncCredentials, FormSubmission } from "idpass-data-collect";
 import { authenticateJWT, createDynamicAuthMiddleware } from "../middlewares/authentication";
 import { asyncHandler } from "../middlewares/errorHandlers";
@@ -26,23 +25,10 @@
   AppConfigStore,
   AppInstanceStore,
   AuthenticatedRequest,
-  DecodedPayload,
   SelfServiceUserStore,
-  Session,
   SessionStore,
   SyncRole,
 } from "../types";
-=======
-import {
-  AuditLogEntry,
-  EntityDataManager,
-  ExternalSyncCredentials,
-  FormSubmission,
-} from "idpass-data-collect";
-import { authenticateJWT, createDynamicAuthMiddleware } from "../middlewares/authentication";
-import { asyncHandler } from "../middlewares/errorHandlers";
-import { AppConfigStore, AppInstanceStore, AuthenticatedRequest, SelfServiceUserStore, SessionStore, SyncRole } from "../types";
->>>>>>> 5e4b33ec
 
 export function createSyncRouter(
   appConfigStore: AppConfigStore,
@@ -86,19 +72,11 @@
         });
       }
       const syncRole = (req as AuthenticatedRequest).syncRole;
-<<<<<<< HEAD
-      const user = (req as AuthenticatedRequest).user as Session;
-      const entityGuid = user?.entityGuid;
+      const user = (req as AuthenticatedRequest).user;
+      const entityGuid = "entityGuid" in user ? user.entityGuid : undefined;
+
       if (syncRole === SyncRole.SELF_SERVICE_USER) {
         if (!entityGuid) {
-=======
-      const user = (req as AuthenticatedRequest).user;
-      const entityUid = 'entityGuid' in user ? user.entityGuid : undefined;
-     
-      if (syncRole === SyncRole.SELF_SERVICE_USER) {
-       
-        if (!entityUid) {
->>>>>>> 5e4b33ec
           return res.json({
             events: [],
             nextCursor: null,
@@ -212,16 +190,11 @@
       }
 
       try {
-<<<<<<< HEAD
-        const user = (req as AuthenticatedRequest).user as DecodedPayload;
-        await edm.saveAuditLogs(auditLogs.map((log) => ({ ...log, userId: user.id, entityGuid: user.id })));
-=======
         const user = (req as AuthenticatedRequest).user;
-        const userId = 'id' in user ? user.id : undefined;
+        const userId = "id" in user ? user.id : undefined;
         if (userId) {
           await edm.saveAuditLogs(auditLogs.map((log) => ({ ...log, userId })));
         }
->>>>>>> 5e4b33ec
       } catch (error) {
         console.error(error);
         // ignore errors
