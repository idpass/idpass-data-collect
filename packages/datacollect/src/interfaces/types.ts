--- conflicted
+++ resolved
@@ -786,12 +786,7 @@
   validateToken(token: string): Promise<boolean>;
   handleCallback(): Promise<void>;
   getUserInfo(token?: string): Promise<Record<string, unknown> | null>;
-<<<<<<< HEAD
-  createUser(user: { email: string; guid: string; phoneNumber?: string }): Promise<void>;
-  getUserEmailOrPhoneNumber(token: string): Promise<{ email: string; phoneNumber?: string }>;
-=======
   createUser(user: { email: string;  phoneNumber?: string }): Promise<void>;
->>>>>>> 08e41f99
 }
 
 export interface AuthStorageAdapter {
